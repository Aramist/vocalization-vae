import torch
from torch import nn
from torch.distributions.multivariate_normal import MultivariateNormal

from utils.sparse_transformers import LearnedEncoding, SparseTransformerEncoder, SparseTransformerEncoderLayer


class VocalizationVAE(nn.Module):
    def __init__(self, 
        crop_size: int=4096,
        block_size: int=16,
        d_model: int=512,
        num_heads: int=8,
        latent_dim: int=32
    ):
        """ Constructs a variational autoencoder over the microphone traces
        of Mongolian gerbil vocalizations.
        Prameters:
            - crop_size: max length of the input sequence
            - block_size: number of audio samples per input token
            - d_model: inner dimension size of transformer layers
            - num_heads: Number of attention heads to use
            - latent_dim: Dimensionality of latent distribution
        """
        super(VocalizationVAE, self).__init__()
        self.crop_size = crop_size
        self.block_size = block_size
        self.max_seq = self.crop_size // self.block_size

        self.d_model = d_model
        self.num_heads = num_heads
        self.latent_dim = latent_dim

        self.in_encoding = LearnedEncoding(
            d_model=self.d_model, max_seq_len=self.max_seq)
        self.out_encoding = LearnedEncoding(
            d_model=self.d_model, max_seq_len=self.max_seq)

        self.data_encoding = nn.Linear(self.block_size, self.d_model)
        self.encoder = SparseTransformerEncoder(
            SparseTransformerEncoderLayer(
                self.d_model,
                self.num_heads,
                block_size=8,
                n_global=2,
                n_window=5,
                n_random=3,
                dim_feedforward=2048,
                dropout=0.1,
                checkpoint=False,
                batch_first=True
            ),
<<<<<<< HEAD
            6
=======
            5
>>>>>>> 995f9437
        )

        # Encoder will produce two vectors of dim latent_dim, which encode
        # the mean and log(variance) of the posterior latent distribution
        self.post_mean = nn.Linear(self.d_model, self.latent_dim)
        self.post_logvar = nn.Linear(self.d_model, self.latent_dim)

        self.expansion = nn.Linear(self.latent_dim, self.max_seq * 2)

        # I really don't want this to use a kernel > 1
        self.conv_expansion = nn.Conv1d(
            in_channels=2,
            out_channels=self.d_model,
            kernel_size=3,
            padding='same'
        )

        self.decoder_blocks = nn.ModuleList([
            SparseTransformerEncoder(
                SparseTransformerEncoderLayer(
                    self.d_model,
                    self.num_heads,
                    block_size=8,
<<<<<<< HEAD
                    n_global=4,
                    n_window=15,
                    n_random=6,
=======
                    n_global=2,
                    n_window=5,
                    n_random=3,
>>>>>>> 995f9437
                    dim_feedforward=2048,
                    dropout=0.1,
                    checkpoint=False,
                    batch_first=True
                ),
                8
            )
        ])

        self.to_seq = nn.Conv1d(
            in_channels=self.d_model,
            out_channels=16,
            kernel_size=1
        )

    def _clip_gradients(self):
        nn.utils.clip_grad_norm_(self.parameters(), 1.0)

    def encode(self, x):
        batched = x.dim() == 3

        # Initial shape: (blocks, block_size)
        embed_out = self.data_encoding(x)  # Outputs (blocks, d_model)
        cls_token = torch.zeros((1, self.d_model), device=x.device)
        if batched:
            cls_token = cls_token.unsqueeze(0).expand(x.shape[0], -1, -1)
        transformer_in = torch.cat([cls_token, embed_out], dim=-2)
        transformer_in = self.in_encoding(
            transformer_in.unsqueeze(0) if not batched else transformer_in)
        transformer_out = self.encoder(transformer_in)[:, 0, :]
        mean, log_var = self.post_mean(
            transformer_out), self.post_logvar(transformer_out)
        return mean, log_var

    @classmethod
    def sample(cls, mean, log_var):
        # Independant normals
        cov = torch.diag_embed(torch.exp(log_var))
        dist = MultivariateNormal(mean, cov)
        return dist.rsample()

    @classmethod
    def elbo(cls, mean, log_var):
        """ Evidence lower bound, mean-reduced across batch dim.
        https://github.com/AntixK/PyTorch-VAE/blob/master/models/beta_vae.py
        """
        elbo = -0.5 * (1 + log_var - mean**2 - log_var.exp()).sum(dim=1)
        return elbo.mean(dim=0)

    def decode(self, z):
        # Expected input shape: (1, latent_dim)
        # (1, latent_dim) -> (1, 1, max_seq_len * 2)
        seq = self.expansion(z).unsqueeze(1)
        # (1, 1, max_seq_len * 2) -> (1, 2, max_seq_len)
        seq = seq.reshape(seq.shape[0], 2, -1)
        # (1, 1, max_seq_len*2) -> (1, max_seq_len*2, 1)
        seq = self.conv_expansion(seq).transpose(1, 2)

        decode = self.out_encoding(seq)
        for decoder in self.decoder_blocks:
            decode = decoder(decode)
        decode = decode.transpose(1, 2)  # (1, seq, feat) -> (1, feat, seq)
        return self.to_seq(decode).transpose(-1, -2).flatten(start_dim=-2)

    def forward(self, x):
        mean, logvar = self.encode(x)
        z = VocalizationVAE.sample(mean, logvar)
        decoded = self.decode(z)
        return decoded, VocalizationVAE.elbo(mean, logvar)<|MERGE_RESOLUTION|>--- conflicted
+++ resolved
@@ -50,11 +50,7 @@
                 checkpoint=False,
                 batch_first=True
             ),
-<<<<<<< HEAD
             6
-=======
-            5
->>>>>>> 995f9437
         )
 
         # Encoder will produce two vectors of dim latent_dim, which encode
@@ -78,15 +74,9 @@
                     self.d_model,
                     self.num_heads,
                     block_size=8,
-<<<<<<< HEAD
-                    n_global=4,
-                    n_window=15,
-                    n_random=6,
-=======
                     n_global=2,
                     n_window=5,
                     n_random=3,
->>>>>>> 995f9437
                     dim_feedforward=2048,
                     dropout=0.1,
                     checkpoint=False,
