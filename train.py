--- conflicted
+++ resolved
@@ -66,11 +66,7 @@
     
     opt = optim.Adam(model.parameters(), lr=lr, betas=(0.9, 0.999))
     dset = VocalizationDataset(data_path, model.crop_size, model.block_size)
-<<<<<<< HEAD
-    dloader = DataLoader(dset, batch_size=32, shuffle=True, collate_fn=dset.collate_fn)
-=======
     dloader = DataLoader(dset, batch_size=12, shuffle=True, collate_fn=dset.collate_fn)
->>>>>>> 995f9437
     
     logger.info('Making save directories')
     os.makedirs(weight_save_dir, exist_ok=True)
