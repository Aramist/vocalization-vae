--- conflicted
+++ resolved
@@ -58,28 +58,17 @@
     latent_dim = cfg['latent_dim']
 
     cuda = torch.cuda.is_available()
-<<<<<<< HEAD
     logger.info(f"CUDA availability: {'yes' if cuda else 'no'}")
     model = VocalizationVAE(crop_size=4096, block_size=4,latent_dim=latent_dim)  # About 32ms
-=======
-    model = VocalizationVAE(crop_size=4096*6, latent_dim=latent_dim)  # About 200ms
->>>>>>> 3402fa77
     if cuda:
         model.cuda()
     
     logger.info(model.__repr__())
     logger.info(f"CUDA availability: {'yes' if cuda else 'no'}")
     
-<<<<<<< HEAD
     opt = optim.Adam(model.parameters(), lr=lr, betas=(0.9, 0.999))
     dset = LocalizationDataset(data_path, model.crop_size, model.block_size)
     dloader = DataLoader(dset, batch_size=16, shuffle=True)
-=======
-    opt = optim.Adam(model.param_groups(), lr=lr, betas=(0.9, 0.999))
-    opt.param_groups[1]['lr'] = lr / 10
-    dset = VocalizationDataset(data_path, model.crop_size, model.block_size)
-    dloader = DataLoader(dset, batch_size=24, shuffle=True, collate_fn=dset.collate_fn)
->>>>>>> 3402fa77
     
     logger.info('Making save directories')
     os.makedirs(weight_save_dir, exist_ok=True)
@@ -149,10 +138,6 @@
     cfgname = Path(cfg_path).stem
     logger = logging.getLogger('myLogger')
     logger.setLevel(logging.INFO)
-<<<<<<< HEAD
     logger.addHandler(logging.FileHandler(f'/mnt/home/atanelus/Heap/localization_vae/{cfgname}.log'))
-=======
-    logger.addHandler(logging.FileHandler(f'/mnt/home/atanelus/Heap/audio_vae/log_{cfgname}.log'))
->>>>>>> 3402fa77
     logger.info("Initializing...")
     train(cfg_path, logger)